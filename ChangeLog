version 2.0.7
<<<<<<< HEAD
	- Added fast, vectorizable exponential function "fastexp", or can
	use as adept::exp if the ADEPT_FAST_EXPONENTIAL preprocessor
	variable is defined
	- Moved all the vector intrinsic stuff to quick_e.h
	- Added ARM-NEON support to quick_e.h
=======
	- Adept is now thread safe on Mac OS versions that support the
	thread_local keyword
	- Fixed bug that caused incorrect differentiation of
	Active<double>/int
	- Preprocessor option ADEPT_INIT_REAL_SNAN and
	ADEPT_INIT_REAL_ZERO initialize real numbers (and complex numbers)
	to signaling NaN or zero, useful for debugging
>>>>>>> 17726c9c

version 2.0.6 (20 February 2020)
	- Fixed bug in hand-coded adjoint of Toon advection scheme
	(benchmark/advection_schemes_AD.h), as well as other bugs that
	would have prevented the Adjoint and hand-coded adjoints from
	being correct compared to each other
	- Fixed memory leak in Packet.h by ensuring memory is freed in the
	case that neither _POSIX_VERSION nor _MSC_VER are defined
	- Fixed bug in FixedArray.h that prevented active fixed arrays
	from registering themselves with the stack when initialized using
	an initializer list
	- Fixed missing "template" directives in UnaryOperation.h that
	prevented isfinite, isnan and isinf from working correctly on
	arrays
	- Added Array::resize_contigous functions
	- minval and maxval now work correctly with negative and +/-Inf
	arguments; previously minval gave incorrect results even for
	negative arguments
	- Added array_fortran.h to provide the ability to exchange arrays
	between C++/Adept and Fortran, for those Fortran compilers that
	support the 2018 standard
	- Added support for AVX512 vectorization: operations on 16 floats
	and 8 doubles at a time;
	- Added test_packet_operations to check Intel vector intrinsics
	correctly implemented

version 2.0.5 (6 February 2018)
	- Use set_array_print_style(x) to set behaviour of <<Array;
	available are x=PRINT_STYLE_[PLAIN|CSV|CURLY|MATLAB]
	- Fix use of _mm_undefined_ps intrinsic: only use on GCC>=4.9.1
	and Clang if appropriate built-in is present; can't guarantee its
	presence with other compilers
	- Fix writing of active scalar expressions to a stream
	- Added missing fmin/fmax(Expr,Scalar)

version 2.0.4 (8 January 2018)
	- Packet.h copes with undefined _mm_undefined_ps in GCC<4.9.1
	- Fix Packet.h in case SSE2 not enabled
	- ADEPT_FAST preprocessor variable enables
	ADEPT_NO_DIMENSION_CHECKING, ADEPT_NO_ALIAS_CHECKING and
	ADEPT_STACK_THREAD_UNSAFE
	- Divide by scalar now only converts to multiply by (1.0/scalar)
	if scalar is of floating-point type; this fixes indexing with
	"end/2"
	- Fix bug in Packet.h (found by valgrind) to ensure new[] followed
	by delete[] and posix_memalign followed by free
	- Increase initial stack size from 1000 to 1024^2
	- Fixed two bugs in IndexedArray.h that broke indexing a matrix
	with Matrix(int,intVector)
	- Allocated memory in non-OpenMP jacobian_forward is now freed

version 2.0.3 (28 October 2017)
	- Replaced template class "cast" with "expr_cast" to avoid clash
	with Expression's non-template member function; this enables
	compilation with Visual C++.
	- Added adept::have_matrix_multiplication() and
	adept::have_linear_algebra() to test for BLAS and LAPACK
	(respectively) at run-time

version 2.0.2 (21 October 2017)
	- Fixed standards-compliance problem with use of Expression in
	Curiously Recurring Template Pattern, by removing any "static
	const" members that referred to the derived class.  This enabled
	the same code to work with g++, clang++ and the Intel compiler icc.

version 2.0.1 (18 October 2017)
	- Basic passive complex arrays work, tested with
	test/test_complex_arrays
	- Added ADEPT_NO_DIMENSION_CHECKING option
	- Vectorized sqrt, unary-, unary+, max and min
	- Removed the option to vectorize with Packet representing a
	*pair* of SSE2/AVX packed vector; now a Packet can only represent
	a single packed vector. This simplifies maintenance of Packet.h,
	and the pair option offered no performance advantage anyway.
	- Vectorized reduce operations sum, product etc.
	- Many fixes to enable compilation with clang++
	- Fixed FixedArray::operator[] for rank>1

version 2.0 (September 2017)
	- Finalized version for release
	- PDF documentation is no longer installed, so that Git users are
	not obliged to have pdflatex

version 1.9.11 (30 September 2017)
	- Fixed get_gradient member function of Array and FixedArray
	- Added test_array_derivatives test program
	- Fixed indexing of FixedArrays of rank>1
	- Fixed IndexedArray applied to FixedArrays (before had reference
	to temporary dimension object
	- Test and benchmarking programs now work with single precision
	- Stack functions accept Index passed by value rather than
	reference, so that "static const int" passed from FixedArray does
	not need to be explicitly instantiated
	- Active::add_derivative_dependence and
	append_derivative_dependence no longer only accept arguments of
	type "Real"
	- ADEPT_STORAGE_THREAD_SAFE option to protect Storage reference
	counter in multi-threaded environment (C++11 only)
	- Added Array::soft_link() as another means to get thread safety
	- Added test program test_thread_safe_arrays
	- Added adept_reference latex file to doc directory
	- Added "dimensions" function for creating ExpressionSize objects

version 1.9.10 (25 September 2017)
	- Added link syntax A >>= B
	- Added assignment and initialization from initializer_lists for
	Array and FixedArray classes
	- Implemented Fortran-like "count" reduction function
	- Bug fix sending active expression to a stream with "<<"
	- Added "spread<dim>(array,n)" to match Fortran spread(array,dim,n)
	- Added outer_product(x,y)
	- Fixed adept_source.h for non-Unix systems
	- Moved mathematical functions from global to adept namespace
	- Fixed pausable recording and added test_adept_active_pausable
	- Removed unsafe ADEPT_COPY_CONSTRUCTOR_ONLY_ON_RETURN_FROM_FUNCTION
	- C++98 and C++11 correctly take cmath functions from :: and std::
	respectively
	- "make check" now runs test script test/run_tests.sh
	- inv and solve now take general expression arguments
	- Enabled indexed arrays to be assigned to an initializer list
	- BLAS now optional (without it matrix multiplication causes
	run-time exception)
	- Added test_derivatives to test quality of derivatives for all
	mathematical functions
	- Enabled SpecialMatrix and IndexedArray to be assigned to an
	active scalar expression
	- Added fmax and fmin functions (even if C++11 not used)
	- Added atan2 support
	- C++11 on non-Mac platforms uses thread_local keyword instead of
	C++98 compiler extensions
	- Matrix multiplication on active special matrices implemented by
	copying them to a dense Array<2,Real,true>. Very inefficient, but
	it works.
	- Matrix multiplication on inactive triangular and "square"
	matrices now works by converting to them to a dense Array<2,Real,false>.
	- Added alias detection in IndexedArray
	- Alias detection in IndexedArray and SpecialMatrix can be
	deactivated with ADEPT_NO_ALIAS_CHECKING
	- Added "eval" function to evaluate an expression that might be
	subject to aliasing

version 1.9.9 (August 2017)
	- Put on GitHub as rjhogan/Adept-2
	- Added Expression::next_value_contiguous for faster inner loops
	in the case that all expressions have a contiguous and increasing
	inner dimension
	- Preliminary vectorization via Packet class and
	Expression::next_packet
	- Vectorized forward Jacobian calculation using packets
	- Split Expression.h into also UnaryOperation.h and BinaryOperation.h
	- Fixed bug in matmul.h that causes failure if matrix in
	matrix-vector multiplication is strided in both dimensions
	- Added move semantics if C++11 enabled

version 1.9.8 (April 2016):
	- Completed FixedArray.h and tested for active arguments
	- Added array_shortcuts for FixedArrays: (a)VectorX, (a)MatrixXX
	- Added array_shortcuts for Arrays: (a)ArrayXD (for X = 3 to 7)
	- interp permits general Expression arguments

version 1.9.7 (April 2016):
	- Nearly completed FixedArray.h

version 1.9.6 (March 2016):
	- Started FixedArray.h

version 1.9.5 (March 2016):
	- Fixed add_derivative_dependence and append_derivative_dependence
	when applied to elements of arrays
	- Added ADEPT_BOUNDS_CHECKING capability, and fixed IndexedArray
	to work with this
	- Now call BLAS and LAPACK (Fortran) routines, rather than C-BLAS
	and LAPACKE functions
	- Added matrix multiplication benchmark program
	- Added IndexedArray for dimensions up to 7
	- Added Array::data() and Array::const_data() for direct access
	- Added Array::subset(); slightly more concise than using "range"

version 1.9.4 (January 2016):
	- Completed changes to documentation in doc directory
	- Added control/inquiry of settings, e.g. set_max_blas_threads()
	and configuration()

version 1.9.3 (December 2015):
	- Added "max" and "min" as binary operators (note that "maxval"
	and "minval" are reduction operators as in Fortran)

version 1.9.2 (December 2015):
	- Added ActiveConstReference type for active constant references

version 1.9.1 (November 2015):
	- New matmul.h/matmul.cpp - not yet complete

version 1.9.0 (November 2015):
	- SUBSTANTIAL REWRITE TO INCORPORATE ARRAY FUNCTIONALITY

version 1.1 (June 2015):
	- Added ./configure script using autotools
	- Added support for additional mathematical functions: asinh,
	acosh, atanh, expm1, log1p, cbrt, erf, erfc, exp2, log2
	- Changed license from GNU General Public License to Apache
	License, Version 2.0
	- Jacobian calculation uses OpenMP parallelization
	- Removed multiscatter example code
	- New benchmarking program in benchmark/ that compares to other
	automatic differentiation tools if available
	- Fixed bug so that gaps in the gradient list now merge properly
	- Provided capability to compile code without an external library,
	to facilitate porting to Windows
	- Added programs in test/ demonstrating checkpointing,
	thread-safety and compiling without an external library

version 1.0 (September 2013):
	- Very many internal changes and added features
	- Detailed documentation in the doc/ directory
	- Removed the LIFO requirement on the order with which aReal
	objects ought to be created and destroyed
	- For users of version 0.9, the main change to the interface is
	that the Stack::start() member function is no longer supported;
	rather you should call the Stack::new_recording() member function
	*after* the independent variables have been initialized but
	*before* any mathematical operations are performed using them

version 0.9:
	- First public release<|MERGE_RESOLUTION|>--- conflicted
+++ resolved
@@ -1,11 +1,9 @@
 version 2.0.7
-<<<<<<< HEAD
 	- Added fast, vectorizable exponential function "fastexp", or can
 	use as adept::exp if the ADEPT_FAST_EXPONENTIAL preprocessor
 	variable is defined
 	- Moved all the vector intrinsic stuff to quick_e.h
 	- Added ARM-NEON support to quick_e.h
-=======
 	- Adept is now thread safe on Mac OS versions that support the
 	thread_local keyword
 	- Fixed bug that caused incorrect differentiation of
@@ -13,7 +11,6 @@
 	- Preprocessor option ADEPT_INIT_REAL_SNAN and
 	ADEPT_INIT_REAL_ZERO initialize real numbers (and complex numbers)
 	to signaling NaN or zero, useful for debugging
->>>>>>> 17726c9c
 
 version 2.0.6 (20 February 2020)
 	- Fixed bug in hand-coded adjoint of Toon advection scheme
